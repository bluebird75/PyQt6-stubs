--- conflicted
+++ resolved
@@ -19,12 +19,9 @@
 * [#156](https://github.com/python-qt-tools/PyQt5-stubs/pull/156) add operators to `QSize` and `QSizeF`
 * [#153](https://github.com/python-qt-tools/PyQt5-stubs/pull/153) Support all implemented arithmetic operations for QFlags 
   based classes in modules QtCore, QtWidgets, QtGui, QtNetwork, QtDBus, QtOpenGL, QtPrintsupport, QtSql, QtTest, QtXml
-<<<<<<< HEAD
 * [#162](https://github.com/python-qt-tools/PyQt5-stubs/pull/162) fixes all method not declared as signals
-=======
 * [#184](https://github.com/python-qt-tools/PyQt5-stubs/pull/184) Fix missing module variable
    detected by latest mypy 0.930
->>>>>>> a33dc77b
 
 ## 5.15.2.0
 
