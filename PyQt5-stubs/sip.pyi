--- conflicted
+++ resolved
@@ -63,11 +63,7 @@
 # The voidptr type.
 class voidptr:
 
-<<<<<<< HEAD
-    def __init__(addr: Union[int, None, bytes, bytearray, 'voidptr'], size: int = -1, writeable: bool = True) -> None: ...
-=======
     def __init__(self, addr: Union[int, None, bytes, bytearray, 'voidptr'], size: int = -1, writeable: bool = True) -> None: ...
->>>>>>> 70238e14
 
     def __int__(self) -> int: ...
 
