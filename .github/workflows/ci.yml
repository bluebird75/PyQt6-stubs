--- conflicted
+++ resolved
@@ -11,6 +11,11 @@
   pull_request:
     branches:
       - "*"
+  schedule:
+    # Daily at 06:14.  This is just an arbitrary time to stagger
+    # relative to other daily builds in any given organization.
+    - cron: '14 6 * * *'
+
 jobs:
   test:
     name: ${{ matrix.os.name }} ${{ matrix.python.name }}
@@ -21,13 +26,10 @@
         os:
           - name: Linux
             runs-on: ubuntu-latest
-<<<<<<< HEAD
-=======
             tox: linux
           - name: Windows
             runs-on: windows-latest
             tox: windows
->>>>>>> 52f70a98
         python:
           - name: CPython 3.6
             tox: py36
