--- conflicted
+++ resolved
@@ -42,12 +42,12 @@
     url="https://github.com/stlehmann/PyQt5-stubs",
     author="Stefan Lehmann",
     author_email="stlm@posteo.de",
-<<<<<<< HEAD
     description="PEP561 stub files for the PyQt5 framework",
     long_description=long_description,
     long_description_content_type="text/markdown",
     version=find_version('PyQt5-stubs', '__init__.pyi'),
     package_data={"PyQt5-stubs": ['*.pyi']},
+    extras_requires={"build": ["docker==4.2.0"]},
     packages=["PyQt5-stubs"],
     tests_require=["PyQt5==5.14.*"],
     extras_requires={"build": ["docker==4.2.0"]},
@@ -58,11 +58,4 @@
         "Programming Language :: Python :: 3",
         "Topic :: Software Development"
     ]
-=======
-    version="5.14.2.0",
-    package_data={"PyQt5-stubs": ['*.pyi']},
-    install_requires=["PyQt5==5.14.2"],
-    extras_requires={"build": ["docker==4.2.0"]},
-    packages=["PyQt5-stubs"]
->>>>>>> 31a8bfb1
 )