--- conflicted
+++ resolved
@@ -47,12 +47,8 @@
     long_description_content_type="text/markdown",
     version=find_version('PyQt5-stubs', '__init__.pyi'),
     package_data={"PyQt5-stubs": ['*.pyi']},
-<<<<<<< HEAD
-    install_requires=["PyQt5==5.14.*"],
-=======
->>>>>>> e2461e75
     packages=["PyQt5-stubs"],
-    tests_require=["PyQt5==5.13.*"],
+    tests_require=["PyQt5==5.14.*"],
     classifiers=[
         "Development Status :: 4 - Beta",
         "Intended Audience :: Developers",
